--- conflicted
+++ resolved
@@ -43,12 +43,9 @@
         src/normalizer/PunctuationRemover.hpp
         src/normalizer/stop_words.cpp
         src/normalizer/stop_words.hpp
-<<<<<<< HEAD
         src/meta.hpp
-=======
         src/util/thread_pool.cpp
         src/util/thread_pool.hpp
->>>>>>> 5ccd3950
 )
 
 target_link_libraries(libprogetto PUBLIC "${STEMMER_LIB}" "${HYPERSCAN_LIB}")
