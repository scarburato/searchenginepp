cmake_minimum_required(VERSION 3.22)
project(progetto)

set(CMAKE_CXX_STANDARD 20)

set(CMAKE_CXX_FLAGS "-Wall -Wextra")
set(CMAKE_CXX_FLAGS_DEBUG "-g -Wall -Wextra")
set(CMAKE_CXX_FLAGS_RELEASE "-O3 -Ofast ")

option(USE_STEMMER "Enable or disable Snowball's stemmer and stopword removal" ON)

if(USE_STEMMER)
    add_compile_definitions(SEARCHENGINECPP_STEMMER_ENABLE)
endif()

# Snowball stemmer
find_library(STEMMER_LIB stemmer)

# Intel Hyperscan
find_library(PCRE_LIB pcrecpp)

# ICU
find_package(ICU 61.0 COMPONENTS uc i18n REQUIRED)

# Lib for utf8 validation
set(SIMDUTF_TESTS OFF)
set(SIMDUTF_BENCHMARKS OFF)
set(SIMDUTF_ICONV OFF)
add_subdirectory(simdutf)

add_library(libprogetto
        src/codes/codes.hpp
        src/codes/variable_blocks.hpp
        src/normalizer/WordNormalizer.cpp
        src/normalizer/WordNormalizer.hpp
        src/normalizer/utf8_utils.cpp
        src/normalizer/utf8_utils.hpp
        src/index/types.hpp
<<<<<<< HEAD
        src/index/Index.cpp
        src/index/Index.hpp
=======
        src/indexBuilder/IndexBuilder.hpp
        src/indexBuilder/IndexBuilder.cpp
>>>>>>> d6b8a14c
)
target_link_libraries(libprogetto PUBLIC "${STEMMER_LIB}" "${PCRE_LIB}" simdutf)

add_subdirectory(tests)

add_executable(prova src/prova_main.cpp)
target_link_libraries(prova PRIVATE libprogetto)
target_include_directories(prova PUBLIC "simdutf/include")

add_executable(builder src/builder.cpp
)
target_link_libraries(builder PRIVATE libprogetto)
target_include_directories(builder PUBLIC "simdutf/include")

add_executable(engine src/engine.cpp)
target_link_libraries(engine PRIVATE libprogetto)
target_include_directories(engine PUBLIC "simdutf/include")<|MERGE_RESOLUTION|>--- conflicted
+++ resolved
@@ -36,13 +36,10 @@
         src/normalizer/utf8_utils.cpp
         src/normalizer/utf8_utils.hpp
         src/index/types.hpp
-<<<<<<< HEAD
         src/index/Index.cpp
         src/index/Index.hpp
-=======
         src/indexBuilder/IndexBuilder.hpp
         src/indexBuilder/IndexBuilder.cpp
->>>>>>> d6b8a14c
 )
 target_link_libraries(libprogetto PUBLIC "${STEMMER_LIB}" "${PCRE_LIB}" simdutf)
 
@@ -52,8 +49,7 @@
 target_link_libraries(prova PRIVATE libprogetto)
 target_include_directories(prova PUBLIC "simdutf/include")
 
-add_executable(builder src/builder.cpp
-)
+add_executable(builder src/builder.cpp)
 target_link_libraries(builder PRIVATE libprogetto)
 target_include_directories(builder PUBLIC "simdutf/include")
 
