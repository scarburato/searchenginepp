cmake_minimum_required(VERSION 3.22)
project(progetto)

set(CMAKE_CXX_STANDARD 20)

set(CMAKE_CXX_FLAGS "-Wall -Wextra")
set(CMAKE_CXX_FLAGS_DEBUG "-g -Og -Wall -Wextra")
set(CMAKE_CXX_FLAGS_RELEASE "-O3 -Ofast ")

option(USE_STEMMER "Enable or disable Snowball's stemmer and stopword removal" ON)

if(USE_STEMMER)
    add_compile_definitions(SEARCHENGINECPP_STEMMER_ENABLE)
endif()

# Snowball stemmer
find_library(STEMMER_LIB stemmer)

# Intel Hyperscan
find_library(PCRE_LIB pcrecpp)

# ICU
find_package(ICU 61.0 COMPONENTS uc i18n REQUIRED)

# Lib for utf8 validation
set(SIMDUTF_TESTS OFF)
set(SIMDUTF_BENCHMARKS OFF)
set(SIMDUTF_ICONV OFF)
add_subdirectory(simdutf)

add_library(libprogetto
        src/codes/codes.hpp
        src/codes/variable_blocks.hpp
        src/normalizer/WordNormalizer.cpp
        src/normalizer/WordNormalizer.hpp
        src/normalizer/utf8_utils.cpp
        src/normalizer/utf8_utils.hpp
        src/index/types.hpp
<<<<<<< HEAD
        src/index/Index.cpp
        src/index/Index.hpp
        src/indexBuilder/IndexBuilder.hpp
        src/indexBuilder/IndexBuilder.cpp
=======
        src/codes/unary.hpp
>>>>>>> 27cd55a8
)
target_link_libraries(libprogetto PUBLIC "${STEMMER_LIB}" "${PCRE_LIB}" simdutf)

add_subdirectory(tests)

add_executable(prova src/prova_main.cpp)
target_link_libraries(prova PRIVATE libprogetto)
target_include_directories(prova PUBLIC "simdutf/include")

add_executable(builder src/builder.cpp)
target_link_libraries(builder PRIVATE libprogetto)
target_include_directories(builder PUBLIC "simdutf/include")

add_executable(engine src/engine.cpp)
target_link_libraries(engine PRIVATE libprogetto)
target_include_directories(engine PUBLIC "simdutf/include")<|MERGE_RESOLUTION|>--- conflicted
+++ resolved
@@ -4,7 +4,7 @@
 set(CMAKE_CXX_STANDARD 20)
 
 set(CMAKE_CXX_FLAGS "-Wall -Wextra")
-set(CMAKE_CXX_FLAGS_DEBUG "-g -Og -Wall -Wextra")
+set(CMAKE_CXX_FLAGS_DEBUG "-g -Wall -Wextra")
 set(CMAKE_CXX_FLAGS_RELEASE "-O3 -Ofast ")
 
 option(USE_STEMMER "Enable or disable Snowball's stemmer and stopword removal" ON)
@@ -36,14 +36,11 @@
         src/normalizer/utf8_utils.cpp
         src/normalizer/utf8_utils.hpp
         src/index/types.hpp
-<<<<<<< HEAD
         src/index/Index.cpp
         src/index/Index.hpp
         src/indexBuilder/IndexBuilder.hpp
         src/indexBuilder/IndexBuilder.cpp
-=======
         src/codes/unary.hpp
->>>>>>> 27cd55a8
 )
 target_link_libraries(libprogetto PUBLIC "${STEMMER_LIB}" "${PCRE_LIB}" simdutf)
 
