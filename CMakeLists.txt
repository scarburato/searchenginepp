--- conflicted
+++ resolved
@@ -51,13 +51,10 @@
         src/meta.hpp
         src/util/thread_pool.cpp
         src/util/thread_pool.hpp
-<<<<<<< HEAD
+        src/codes/diskmap/reader.hpp
         src/codes/diskmap/builder.hpp
-=======
-        src/codes/diskmap/reader.hpp
         src/util/memory.cpp
         src/util/memory.hpp
->>>>>>> d281bddf
 )
 
 target_link_libraries(libprogetto PUBLIC "${STEMMER_LIB}" "${HYPERSCAN_LIB}")
