--- conflicted
+++ resolved
@@ -15,7 +15,7 @@
 * Function that writes to disk the inverted index
 * @param docid_teletype stream in which the docids are saved
 * @param freq_teletype stream in which the frequencies are saved
-* @param lexicon_teletype stream in which the data is saved
+* @param lexicon_teletype stream in which the lexicon is saved
 * @param document_index_teletype stream in which the document index is saved
 */
 void IndexBuilder::write_to_disk(std::ostream& docid_teletype, std::ostream& freq_teletype, std::ostream& lexicon_teletype, std::ostream& document_index_teletype)
@@ -29,15 +29,10 @@
 
 	lexicon_teletype.flush();
 
-<<<<<<< HEAD
-    // Write to the teletype the posting list and its relative entry in the data
-    for(const auto& [term, array] : inverted_index)
-=======
     // Write to the teletype the posting list and its relative entry in the lexicon
     for(const auto& [term, posting_list] : inverted_index)
->>>>>>> 22d5879a
     {
-        
+
         // Write starting offset of the docids
 		const uint64_t start_pos = docid_teletype.tellp();
 		lexicon_teletype.write((char*)&start_pos, sizeof(uint64_t));
@@ -75,7 +70,7 @@
 		lexicon_teletype.write((char*)&end_pos, sizeof(uint64_t));
     }
 
-	// flush freqs 'n data
+	// flush freqs 'n lexicon
 	freq_teletype.flush();
 	lexicon_teletype.flush();
 
