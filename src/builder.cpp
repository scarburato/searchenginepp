--- conflicted
+++ resolved
@@ -298,15 +298,13 @@
 	write_global_lexicon_to_disk_map(out_dir);
 	write_metadata(out_dir, line_count - 1);
 
-<<<<<<< HEAD
+	const auto stop_time_2 = std::chrono::steady_clock::now();
+	std::cout << "Built global lexicon from local lexica in " << (stop_time_2 - stop_time_1) / 1.0ms << "ms" << std::endl;
+
 	// Create skip-list and compute their sigma
 	for(const auto& path : index_folders_paths)
 		write_sigma_lexicon(path);
-=======
-	const auto stop_time_2 = std::chrono::steady_clock::now();
-	std::cout << "Built global lexicon from local lexica in " << (stop_time_2 - stop_time_1) / 1.0ms << "ms" << std::endl;
->>>>>>> 2cbc83df
-
+	
 	const auto stop_time = std::chrono::steady_clock::now();
 	std::cout << "Processed " << (line_count - 1) << " documents in " << (stop_time - start_time) / 1.0s << "s"
 		<< " " << (chunk_n) << " indices generated\n";
